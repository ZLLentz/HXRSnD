############
# Standard #
############
import math
import logging

###############
# Third Party #
###############
import numpy as np
from lmfit.models      import LorentzianModel
from bluesky.plans     import run_wrapper
from bluesky.examples  import Mover, Reader

##########
# Module #
##########
<<<<<<< HEAD
from hxrsnd import maximize_lorentz, rocking_curve
=======
from hxrsnd import maximize_lorentz
from hxrsnd.utils import get_logger
>>>>>>> 34f8e8b9

logger = get_logger(__name__, log_file=False)


class Diode(Reader):
    """
    Simulated Diode

    Evaluate a point on a Lorentz function based on the value of a motor

    By default, the amplitude and sigma values will create a max signal of 1.0,
    representing a normalized diode signal

    Parameters
    ----------
    name : str

    motor : obj

    motor_field : str
        Name of field to use as independent variable

    center : float
        Center position of Lorentz

    sigma : float, optional
        Width of distribution

    amplitude : float, optional
        Height of distribution

    noise_multiplier : float, optional
        Multipler for uniform noise of the diode. If left as None, no noise will
        be applied
    """
    def __init__(self, name, motor, motor_field, center,
                 sigma=1, amplitude=math.pi,
                 noise_multiplier=None, **kwargs):
        #Eliminate noise if not requested
        noise = noise_multiplier or 0.
        lorentz = LorentzianModel()

        def func():
            #Evaluate position in distribution
            m = motor.read()[motor_field]['value']
            v = lorentz.eval(x=m, amplitude=amplitude, sigma=sigma,
                             center=center)
            #Add uniform noise
            v += np.random.uniform(-1, 1) * noise
            return v

        #Instantiate Reader
        super().__init__(name, {name : func}, **kwargs)

#Simulated Crystal motor that goes where you tell it
crystal = Mover('angle', {'angle' : lambda x : x}, {'x' :0})

def test_lorentz_maximize(fresh_RE):
    #Simulated diode readout
    diode = Diode('intensity', crystal, 'angle', 10.0, noise_multiplier=None)
    #Create plan to maximize the signal
    plan  = run_wrapper(maximize_lorentz(diode, crystal, 'intensity',
                                         step_size=0.2, bounds=(9., 11.),
                                         position_field='angle',
                                         initial_guess = {'center' : 8.}))
    #Run the plan
    fresh_RE(plan)

    #Check that we were within 10%
    assert np.isclose(diode.read()['intensity']['value'], 1.0, 0.1)


def test_rocking_curve(fresh_RE):
    #Simulated diode readout
    diode = Diode('intensity', crystal, 'angle', 10.0, noise_multiplier=None)
    #Create plan to maximize the signal
    plan  = run_wrapper(rocking_curve(diode, crystal, 'intensity',
                                      coarse_step=0.1, fine_step=0.05,
                                      bounds=(5., 15.), fine_space=2.5,
                                      position_field='angle',
                                      initial_guess = {'center' : 8.}))
    #Run the plan
    fresh_RE(plan)

    #Check that we were within 10%
    assert np.isclose(diode.read()['intensity']['value'], 1.0, 0.1)



<|MERGE_RESOLUTION|>--- conflicted
+++ resolved
@@ -15,12 +15,9 @@
 ##########
 # Module #
 ##########
-<<<<<<< HEAD
 from hxrsnd import maximize_lorentz, rocking_curve
-=======
-from hxrsnd import maximize_lorentz
 from hxrsnd.utils import get_logger
->>>>>>> 34f8e8b9
+
 
 logger = get_logger(__name__, log_file=False)
 
