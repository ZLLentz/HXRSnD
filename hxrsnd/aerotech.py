#!/usr/bin/env python
# -*- coding: utf-8 -*-
"""
Aerotech devices
"""
############
# Standard #
############
import logging
import os

###############
# Third Party #
###############
import numpy as np
from ophyd import Component, FormattedComponent
from ophyd.utils import LimitError
from ophyd.status import wait as status_wait

########
# SLAC #
########
from pcdsdevices.epics.epicsmotor import EpicsMotor
from pcdsdevices.epics.signal import (EpicsSignal, EpicsSignalRO, FakeSignal)

##########
# Module #
##########
from .pneumatic import PressureSwitch
from .utils import absolute_submodule_path, as_list
from .exceptions import MotorDisabled, MotorFaulted, BadN2Pressure

logger = logging.getLogger(__name__)


class AeroBase(EpicsMotor):
    """
    Base Aerotech motor class.

    Components
    ----------
    power : EpicsSignal, ".CNEN"
        Enables or disables power to the axis.

    retries : EpicsSignalRO, ".RCNT"
        Number of retries attempted.

    retries_max : EpicsSignal, ".RTRY"
        Maximum number of retries.

    retries_deadband : EpicsSignal, ".RDBD"
        Tolerance of each retry.

    axis_fault : EpicsSignalRO, ":AXIS_FAULT"
        Fault readback for the motor.

    axis_status : EpicsSignalRO, ":AXIS_STATUS"
        Status readback for the motor.

    clear_error : EpicsSignal, ":CLEAR"
        Clear error signal.

    config : EpicsSignal, ":CONFIG"
        Signal to reconfig the motor.
    """
    # Remove when these have been figured out
    low_limit_switch = Component(FakeSignal)
    high_limit_switch = Component(FakeSignal)
    direction_of_travel = Component(FakeSignal)

    power = Component(EpicsSignal, ".CNEN")
    retries = Component(EpicsSignalRO, ".RCNT")
    retries_max = Component(EpicsSignal, ".RTRY")
    retries_deadband = Component(EpicsSignal, ".RDBD")
    axis_status = Component(EpicsSignalRO, ":AXIS_STATUS")
    axis_fault = Component(EpicsSignalRO, ":AXIS_FAULT")
    clear_error = Component(EpicsSignal, ":CLEAR")
    config = Component(EpicsSignal, ":CONFIG")
    zero_all_proc = Component(EpicsSignal, ":ZERO_P.PROC")
    home_forward = Component(EpicsSignal, ".HOMF")
    home_reverse = Component(EpicsSignal, ".HOMR")
    dial = Component(EpicsSignalRO, ".DRBV")
    state_component = Component(EpicsSignal, ".SPMG")

<<<<<<< HEAD
    def __init__(self, prefix, desc=None, timeout=2, *args, **kwargs):
        self.desc = desc
        self._timeout = timeout
        super().__init__(prefix, *args, **kwargs)
=======
    def __init__(self, prefix, name=None, desc=None, *args, **kwargs):
        self.desc = desc or name
        super().__init__(prefix, name=name, *args, **kwargs)
>>>>>>> bb75905b
        self.configuration_attrs.append("power")
        self._state_list = ["Stop", "Pause", "Move", "Go"]
        if self.desc is None:
            self.desc = self.name

    def _status_print(self, status, msg=None, ret_status=False, print_set=True,
                      wait=True, reraise=False):
        """
        Internal method that optionally returns the status object and optionally
        prints a message about the set. If a message is passed but print_set is
        False then the message is logged at the debug level.

        Parameters
        ----------
        status : StatusObject or list
            The inputted status object.
        
        msg : str or None, optional
            Message to print if print_set is True.

        ret_status : bool, optional
            Return the status object of the set.

        print_set : bool, optional
            Print a short statement about the set.

        wait : bool, optional
            Wait for the status to complete.

        reraise : bool, optional
            Raise the RuntimeError in the except.

        Returns
        -------
        Status
            Inputted status object.        
        """
        try:
            # Wait for the status to complete
            if wait:
                for s in as_list(status):
                    status_wait(s, self._timeout)

            # Notify the user
            if msg is not None:
                if print_set:
                    logger.info(msg)
                else:
                    logger.debug(msg)
            if ret_status:
                return status

        # The operation failed for some reason
        except RuntimeError:
            error = "Operation completed, but reported an error."
            logger.error(error)
            if reraise:
                raise

    def homf(self, ret_status=False, print_set=True):
        """
        Home the motor forward.

        Parameters
        ----------
        ret_status : bool, optional
            Return the status object of the set.

        print_set : bool, optional
            Print a short statement about the set.
        
        Returns
        -------
        Status : StatusObject
            Status of the set.
        """
        status = self.home_forward.set(1)
        return self._status_print(status, "Homing '{0}' forward.".format(
            self.desc), print_set=print_set, ret_status=ret_status)

    def homr(self, ret_status=False, print_set=True):
        """
        Home the motor in reverse.
        
        Parameters
        ----------
        ret_status : bool, optional
            Return the status object of the set.

        print_set : bool, optional
            Print a short statement about the set.

        Returns
        -------
        Status : StatusObject
            Status of the set.
        """
        status = self.home_reverse.set(1)
        return self._status_print(status, "Homing '{0}' in reverse.".format(
            self.desc), print_set=print_set, ret_status=ret_status)

    def move(self, position, wait=False, check_status=True, ret_status=True, 
             print_move=False, *args, **kwargs):
        """
        Move to a specified position, optionally waiting for motion to
        complete.

        Parameters
        ----------
        position
            Position to move to.

        wait : bool, optional
            Wait for the motor to complete the motion.

        check_status : bool, optional
            Check if the motors are in a valid state to move.

        ret_status : bool, optional
            Return the status object of the move.

        print_move : bool, optional
            Print a short statement about the move.

        moved_cb : callable
            Call this callback when movement has finished. This callback must
            accept one keyword argument: 'obj' which will be set to this
            positioner instance.

        timeout : float, optional
            Maximum time to wait for the motion. If None, the default timeout
            for this positioner is used.

        Returns
        -------
        status : MoveStatus        
            Status object for the move.
        
        Raises
        ------
        TimeoutError
            When motion takes longer than `timeout`
        
        ValueError
            On invalid positions
        
        RuntimeError
            If motion fails other than timing out
        """
        try:
            # Check the motor status
            if check_status:
                self.check_status(position)
            status =  super().move(position, wait=wait, *args, **kwargs)

            # Notify the user that a motor has completed or the command is sent
            if print_move:
                if wait:
                    logger.info("Move completed for '{0}'.".format(self.desc))
                else:
                    logger.info("Move command sent to '{0}'.".format(self.desc))

            # Check if a status object is desired
            if ret_status:
                return status

        # If keyboard interrupted, make sure to stop the motor
        except KeyboardInterrupt:
            self.stop()
            logger.info("Motor '{0}' stopped by keyboard interrupt".format(
                self.desc))
            
    def move_rel(self, rel_position, *args, **kwargs):
        """
        Move relative to the current position, optionally waiting for motion to
        complete.

        Parameters
        ----------
        rel_position
            Relative position to move to

        wait : bool, optional
            Wait for the motor to complete the motion.

        check_status : bool, optional
            Check if the motors are in a valid state to move.

        ret_status : bool, optional
            Return the status object of the move.

        print_move : bool, optional
            Print a short statement about the move.

        moved_cb : callable
            Call this callback when movement has finished. This callback must
            accept one keyword argument: 'obj' which will be set to this
            positioner instance.

        timeout : float, optional
            Maximum time to wait for the motion. If None, the default timeout
            for this positioner is used.

        Returns
        -------
        status : MoveStatus        
            Status object for the move.
        
        Raises
        ------
        TimeoutError
            When motion takes longer than `timeout`
        
        ValueError
            On invalid positions
        
        RuntimeError
            If motion fails other than timing out        
        """
        return self.move(rel_position + self.position, *args, **kwargs)

    def mv(self, position, wait=True, ret_status=False, print_move=True, 
           *args, **kwargs):
        """
        Move to a specified position, optionally waiting for motion to
        complete. mv() is different from move() by catching all the common
        exceptions that this motor can raise and just raises a logger
        warning. Therefore if building higher level functionality, do not
        use this method and use move() instead otherwise none of these
        exceptions will propagate to it.

        Parameters
        ----------
        position
            Position to move to.

        wait : bool, optional
            Wait for the motor to complete the motion.

        check_status : bool, optional
            Check if the motors are in a valid state to move.

        ret_status : bool, optional
            Return the status object of the move.

        print_move : bool, optional
            Print a short statement about the move.

        Exceptions Caught
        -----------------
        LimitError
            Error raised when the inputted position is beyond the soft limits.
        
        MotorDisabled
            Error raised if the motor is disabled and move is requested.

        MotorFaulted
            Error raised if the motor is disabled and the move is requested.

        Returns
        -------
        status : MoveStatus        
            Status object for the move.
        """
        try:
            return self.move(position, wait=wait, ret_status=ret_status, 
                             print_move=print_move, *args, **kwargs)

        # Catch all the common motor exceptions        
        except LimitError:
            logger.warning("Requested move '{0}' is outside the soft limits "
                           "{1}.".format(position, self.limits))
        except MotorDisabled:
            logger.warning("Cannot move - motor is currently disabled. Try "
                           "running 'motor.enable()'.")
        except MotorFaulted:
            logger.warning("Cannot move - motor is currently faulted. Try "
                           "running 'motor.clear()'.")

    def mvr(self, rel_position, wait=True, ret_status=False, print_move=True, 
            *args, **kwargs):
        """
        Move relative to the current position, optionally waiting for motion to
        complete. Catches all the same exceptions that mv() does. If a relative
        move is needed for higher level functions use move_rel() instead.

        Parameters
        ----------
        rel_position
            Relative position to move to.

        wait : bool, optional
            Wait for the motor to complete the motion.

        check_status : bool, optional
            Check if the motors are in a valid state to move.

        ret_status : bool, optional
            Return the status object of the move.

        print_move : bool, optional
            Print a short statement about the move.

        Exceptions Caught
        -----------------
        LimitError
            Error raised when the inputted position is beyond the soft limits.
        
        MotorDisabled
            Error raised if the motor is disabled and move is requested.

        MotorFaulted
            Error raised if the motor is disabled and the move is requested.

        Returns
        -------
        status : MoveStatus        
            Status object for the move.
        """
        return self.mv(rel_position + self.position, wait=wait,
                       ret_status=ret_status, print_move=print_move, *args,
                       **kwargs)

    def check_status(self, position, *args, **kwargs):
        """
        Checks the status of the motor to make sure it is ready to move.

        Parameters
        ----------
        position : float
            Position to check for validity.

        Raises
        ------
        MotorDisabled
            If the motor is disabled.
        
        MotorFaulted
            If the motor is faulted.
        """
        if not self.enabled:
            err = "Motor must be enabled before moving."
            logger.error(err)
            raise MotorDisabled(err)

        if self.faulted:
            err = "Motor is currently faulted."
            logger.error(err)
            raise MotorFaulted(err)

        # Check if the move is valid
        self.check_value(position)        
        
    def set_position(self, position_des, print_set=True):
        """
        Sets the current position to be the inputted position by changing the 
        offset.
        
        Parameters
        ----------
        position_des : float
            The desired current position.
        """
        # Print to console or just to the log
        if print_set:
            log_level = logger.info
        else:
            log_level = logger.debug

        
        log_level("'{0}' previous position: {0}, offset: {1}".format(
            self.position, self.offset))
        self.offset += position_des - self.position
        log_level("'{0}' New position: {0}, offset: {1}".format(self.position,
                                                                self.offset))

    def enable(self, ret_status=False, print_set=True):
        """
        Enables the motor power.

        Parameters
        ----------
        ret_status : bool, optional
            Return the status object of the set.

        print_set : bool, optional
            Print a short statement about the set.

        Returns
        -------
        Status
            The status object for setting the power signal.
        """
        status = self.power.set(1)
        return self._status_print(status, "Enabled motor '{0}'.".format(
            self.desc), print_set=print_set, ret_status=ret_status)

    def disable(self, ret_status=False, print_set=True):
        """
        Disables the motor power.

        Parameters
        ----------
        ret_status : bool, optional
            Return the status object of the set.

        print_set : bool, optional
            Print a short statement about the set.

        Returns
        -------
        Status
            The status object for setting the power signal.
        """
        status = self.power.set(0)
        return self._status_print(status, "Disabled motor '{0}'.".format(
            self.desc), print_set=print_set, ret_status=ret_status)

    @property
    def enabled(self):
        """
        Returns if the motor is curently enabled.

        Returns
        -------
        enabled : bool
            True if the motor is powered, False if not.
        """
        return bool(self.power.value)

    def clear(self, ret_status=False, print_set=True):
        """
        Clears the motor error.

        Parameters
        ----------
        ret_status : bool, optional
            Return the status object of the set.

        print_set : bool, optional
            Print a short statement about the set.

        Returns
        -------
        Status
            The status object for setting the clear_error signal.
        """
        status = self.clear_error.set(1)
        return self._status_print(status, "Cleared motor '{0}'.".format(
            self.desc), print_set=print_set, ret_status=ret_status)

    def reconfig(self, ret_status=False, print_set=True):
        """
        Re-configures the motor.

        Parameters
        ----------
        ret_status : bool, optional
            Return the status object of the set.

        print_set : bool, optional
            Print a short statement about the set.

        Returns
        -------
        Status
            The status object for setting the config signal.
        """
        status = self.config.set(1)
        return self._status_print(status, "Reconfigured motor '{0}'.".format(
            self.desc), print_set=print_set, ret_status=ret_status)

    @property
    def faulted(self):
        """
        Returns the current fault with the motor.
        
        Returns
        -------
        faulted
            Fault enumeration.
        """
        return bool(self.axis_fault.value)
    
    def zero_all(self, ret_status=False, print_set=True):
        """
        Sets the current position to be the zero position of the motor.

        Parameters
        ----------
        ret_status : bool, optional
            Return the status object of the set.

        print_set : bool, optional
            Print a short statement about the set.

        Returns
        -------
        status : StatusObject        
            Status object for the set.
        """
        status = self.zero_all_proc.set(1)
        return self._status_print(status, "Zeroed motor '{0}'.".format(
            self.desc), print_set=print_set, ret_status=ret_status)

    @property
    def state(self):
        """
        Returns the state of the motor. State can be one of the following:
            'Stop', 'Pause', 'Move', 'Go'

        Returns
        -------
        state : str
            The current state of the motor
        """
        return self._state_list[self.state_component.get()]

    @state.setter
    def state(self, val, ret_status=False, print_set=True):
        """
        Sets the state of the motor. Inputted state can be one of the following
        states or the index of the desired state:
            'Stop', 'Pause', 'Move', 'Go'            
        Alias for set_state((val, False, True)
        
        Parameters
        ----------
        val : int or str
        
        ret_status : bool, optional
            Return the status object of the set.

        print_set : bool, optional
            Print a short statement about the set.

        Returns
        -------
        Status
            The status object for setting the state signal.        
        """
        return self.set_state(val, ret_status, print_set)

    def set_state(self, state, ret_status=True, print_set=False):
        """
        Sets the state of the motor. Inputted state can be one of the following
        states or the index of the desired state:
            'Stop', 'Pause', 'Move', 'Go'            
        
        Parameters
        ----------
        val : int or str
        
        ret_status : bool, optional
            Return the status object of the set.

        print_set : bool, optional
            Print a short statement about the set.

        Returns
        -------
        Status
            The status object for setting the state signal.        
        """
        # Make sure it is in title case if it's a string
        val = state
        if isinstance(state, str):
            val = state.title()

        # Make sure it is a valid state or enum
        if val not in self._state_list + list(range(len(self._state_list))):
            error = "Invalid state inputted, '{0}'.".format(val)
            logger.error(error)
            raise ValueError(error)
        
        # Lets enforce it's a string or value
        status = self.state_component.set(val)

        return self._status_print(status, "Changed state to '{0}'.".format(
            val), print_set=print_set, ret_status=ret_status)

    def ready_motor(self, ret_status=False, print_set=True):
        """
        Sets the motor to the ready state by clearing any errors, enabling it,
        and setting the state to be 'Go'.

        Parameters
        ----------
        ret_status : bool, optional
            Return the status object of the set.

        print_set : bool, optional
            Print a short statement about the set.

        Returns
        -------
        Status
            The status object for all the sets.        
        """
        status = [self.clear(ret_status=True, print_set=False)]
        status.append(self.enable(ret_status=True, print_set=False))
        status.append(self.set_state("Go", ret_status=True, print_set=False))
        return self._status_print(status, "Motor '{0}' is now ready.".format(
            self.desc), print_set=print_set, ret_status=ret_status)

    def expert_screen(self, print_msg=True):
        """
        Launches the expert screen for the motor.

        Parameters
        ----------
        print_msg : bool, optional
            Prints that the screen is being launched.
        """
        path = absolute_submodule_path("HXRSnD/screens/motor_expert_screens.sh")
        if print_msg:
            logger.info("Launching expert screen.")
        os.system("{0} {1} &".format(path, self.prefix))
 
    def __call__(self, position, wait=True, ret_status=False, print_move=True,
                 *args, **kwargs):
        """
        Moves the motor to the inputted position. Alias for self.move(position).

        Parameters
        ----------
        position
            Position to move to.

        wait : bool, optional
            Wait for the motor to complete the motion.

        ret_status : bool, optional
            Return the status object of the move.

        print_move : bool, optional
            Print a short statement about the move.

        Returns
        -------
        status : MoveStatus 
            Status object for the move.
        """
        return self.mv(position, wait=wait, ret_status=ret_status,
                       print_move=print_move, *args, **kwargs)
    
    def status(self, status="", offset=0, print_status=True, newline=False, 
               short=False):
        """
        Returns the status of the device.
        
        Parameters
        ----------
        status : str, optional
            The string to append the status to.
            
        offset : int, optional
            Amount to offset each line of the status.

        print_status : bool, optional
            Determines whether the string is printed or returned.

        newline : bool, optional
            Adds a new line to the end of the string.

        Returns
        -------
        status : str
            Status string.
        """
        if short:
            status += "\n{0}{1:<16}|{2:^16.3f}|{3:^16.3f}".format(
                " "*offset, self.desc, self.position, self.dial.value)
        else:
            status += "{0}{1}\n".format(" "*offset, self.desc)
            status += "{0}PV: {1:>25}\n".format(" "*(offset+2), self.prefix)
            status += "{0}Enabled: {1:>20}\n".format(" "*(offset+2), 
                                                     str(self.enabled))
            status += "{0}Faulted: {1:>20}\n".format(" "*(offset+2), 
                                                     str(self.faulted))
            status += "{0}State: {1:>22}\n".format(" "*(offset+2), 
                                                     str(self.state))
            status += "{0}Position: {1:>19}\n".format(" "*(offset+2), 
                                                      np.round(self.wm(), 6))
            status += "{0}Dial: {1:>23}\n".format(" "*(offset+2), 
                                                      np.round(self.dial.value,
                                                               6))
            status += "{0}Limits: {1:>21}\n".format(
                " "*(offset+2), str((int(self.low_limit), 
                                     int(self.high_limit))))

        if newline:
            status += "\n"
        if print_status is True:
            logger.info(status)
        else:
            return status

    def __repr__(self):
        """
        Returns the status of the motor. Alias for status().

        Returns
        -------
        status : str
            Status string.
        """
        return self.status(print_status=False)

class InterlockedAero(AeroBase):
    """
    Linear Aerotech stage that has the additional move check for the pressure
    status.
    """
    # To do the internel pressure check
    _pressure = FormattedComponent(PressureSwitch,
                                   "{self._prefix}:N2:{self._tower}")
    def __init__(self, prefix, *args, **kwargs):
        self._tower = prefix.split(":")[-2]
        self._prefix = ":".join(prefix.split(":")[:2])
        super().__init__(prefix, *args, **kwargs)


    def check_status(self, *args, **kwargs):
        """
        Status check that also checks if the pressure measured by the pressure
        switch is good.
        
        Parameters
        ----------
        position : float
            Position to check for validity.

        Raises
        ------
        MotorDisabled
            If the motor is disabled.
        
        MotorFaulted
            If the motor is faulted.
        """
        if self._pressure.bad:
            err = "Cannot move - Pressure in {0} is bad.".format(self._tower)
            logger.error(err)
            raise BadN2Pressure(err)
        super().check_status(*args, **kwargs)

    def mv(self, position, wait=True, ret_status=False, print_move=True, 
           *args, **kwargs):
        """
        Move to a specified position, optionally waiting for motion to
        complete. mv() is different from move() by catching all the common
        exceptions that this motor can raise and just raises a logger
        warning. Therefore if building higher level functionality, do not
        use this method and use move() instead otherwise none of these
        exceptions will propagate to it.

        Parameters
        ----------
        position
            Position to move to.

        wait : bool, optional
            Wait for the motor to complete the motion.

        check_status : bool, optional
            Check if the motors are in a valid state to move.

        ret_status : bool, optional
            Return the status object of the move.

        print_move : bool, optional
            Print a short statement about the move.

        Exceptions Caught
        -----------------
        LimitError
            Error raised when the inputted position is beyond the soft limits.
        
        MotorDisabled
            Error raised if the motor is disabled and move is requested.

        MotorFaulted
            Error raised if the motor is disabled and the move is requested.

        BadN2Pressure
            Error raised if the pressure in the tower is bad.

        Returns
        -------
        status : MoveStatus        
            Status object for the move.
        """
        try:
            return super().mv(position, wait=wait, ret_status=ret_status, 
                              print_move=print_move, *args, **kwargs)
        # Catch a bad pressure setting.
        except BadN2Pressure:
            logger.warning("Cannot move - pressure in tower {0} is bad.".format(
                self._tower))
            
            
class LinearAero(AeroBase):
    """
    Class for the aerotech linear stage.
    """
    pass


class InterLinearAero(InterlockedAero, LinearAero):
    """
    Class for the interlocked aerotech linear stage.
    """
    pass


class RotationAero(AeroBase):
    """
    Class for the aerotech rotation stage.
    """
    pass


class InterRotationAero(InterlockedAero, RotationAero):
    """
    Class for the interlocked aerotech rotation stage.
    """
    pass

    
class DiodeAero(AeroBase):
    """
    VT50 Micronix Motor of the diodes
    """
    pass<|MERGE_RESOLUTION|>--- conflicted
+++ resolved
@@ -82,16 +82,10 @@
     dial = Component(EpicsSignalRO, ".DRBV")
     state_component = Component(EpicsSignal, ".SPMG")
 
-<<<<<<< HEAD
-    def __init__(self, prefix, desc=None, timeout=2, *args, **kwargs):
-        self.desc = desc
-        self._timeout = timeout
-        super().__init__(prefix, *args, **kwargs)
-=======
-    def __init__(self, prefix, name=None, desc=None, *args, **kwargs):
+    def __init__(self, prefix, name=None, desc=None, timeout=2, *args, 
+                 **kwargs):
         self.desc = desc or name
         super().__init__(prefix, name=name, *args, **kwargs)
->>>>>>> bb75905b
         self.configuration_attrs.append("power")
         self._state_list = ["Stop", "Pause", "Move", "Go"]
         if self.desc is None:
