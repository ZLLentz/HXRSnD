--- conflicted
+++ resolved
@@ -158,12 +158,8 @@
         return self._status_print(status, "Homing '{0}' in reverse.".format(
             self.desc))
 
-<<<<<<< HEAD
-    def move(self, position, wait=False, ret_status=True, print_move=False, 
-             *args, **kwargs):
-=======
-    def move(self, position, wait=False, check_status=True, *args, **kwargs):
->>>>>>> b80273a6
+    def move(self, position, wait=False, check_status=True, ret_status=True, 
+             print_move=False, *args, **kwargs):
         """
         Move to a specified position, optionally waiting for motion to
         complete.
@@ -173,19 +169,17 @@
         position
             Position to move to.
 
-<<<<<<< HEAD
         wait : bool, optional
             Wait for the motor to complete the motion.
 
+        check_status : bool, optional
+            Check if the motors are in a valid state to move.
+
         ret_status : bool, optional
             Return the status object of the move.
 
         print_move : bool, optional
             Print a short statement about the move.
-=======
-        check_motors : bool, optional
-            Check if the motors are in a valid state to move.
->>>>>>> b80273a6
 
         moved_cb : callable
             Call this callback when movement has finished. This callback must
@@ -214,26 +208,22 @@
         """
         try:
             # Check the motor status
-<<<<<<< HEAD
-            self.check_status()
+            if check_status:
+                self.check_status()
             status =  super().move(position, wait=wait, *args, **kwargs)
+
             # Notify the user that a motor has completed or the command is sent
             if print_move:
                 if wait:
                     logger.info("Move completed for '{0}'.".format(self.desc))
                 else:
                     logger.info("Move command sent to '{0}'.".format(self.desc))
+
             # Check if a status object is desired
             if ret_status:
                 return status
 
         # If keyboard interrupted, make sure to stop the motor
-=======
-            if check_status:
-                self.check_status()
-            return super().move(position, wait=wait, *args, **kwargs)
-
->>>>>>> b80273a6
         except KeyboardInterrupt:
             self.stop()
             logger.info("Motor '{0}' stopped by keyboard interrupt".format(
@@ -252,6 +242,9 @@
         wait : bool, optional
             Wait for the motor to complete the motion.
 
+        check_status : bool, optional
+            Check if the motors are in a valid state to move.
+
         ret_status : bool, optional
             Return the status object of the move.
 
@@ -299,6 +292,9 @@
         wait : bool, optional
             Wait for the motor to complete the motion.
 
+        check_status : bool, optional
+            Check if the motors are in a valid state to move.
+
         ret_status : bool, optional
             Return the status object of the move.
 
@@ -326,6 +322,9 @@
 
         wait : bool, optional
             Wait for the motor to complete the motion.
+
+        check_status : bool, optional
+            Check if the motors are in a valid state to move.
 
         ret_status : bool, optional
             Return the status object of the move.
