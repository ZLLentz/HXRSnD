#!/usr/bin/env python
# -*- coding: utf-8 -*-
"""
Aerotech devices
"""
############
# Standard #
############
import logging
import os

###############
# Third Party #
###############
import numpy as np
from ophyd.utils import LimitError
from ophyd.status import wait as status_wait

########
# SLAC #
########
from pcdsdevices.epics.epicsmotor import EpicsMotor
from pcdsdevices.component import Component, FormattedComponent
from pcdsdevices.epics.signal import (EpicsSignal, EpicsSignalRO, FakeSignal)

##########
# Module #
##########
from .pneumatic import PressureSwitch
from .utils import get_logger, absolute_submodule_path
from .exceptions import MotorDisabled, MotorFaulted, BadN2Pressure

logger = get_logger(__name__)


class AeroBase(EpicsMotor):
    """
    Base Aerotech motor class.

    Components
    ----------
    power : EpicsSignal, ".CNEN"
        Enables or disables power to the axis.

    retries : EpicsSignalRO, ".RCNT"
        Number of retries attempted.

    retries_max : EpicsSignal, ".RTRY"
        Maximum number of retries.

    retries_deadband : EpicsSignal, ".RDBD"
        Tolerance of each retry.

    axis_fault : EpicsSignalRO, ":AXIS_FAULT"
        Fault readback for the motor.

    axis_status : EpicsSignalRO, ":AXIS_STATUS"
        Status readback for the motor.

    clear_error : EpicsSignal, ":CLEAR"
        Clear error signal.

    config : EpicsSignal, ":CONFIG"
        Signal to reconfig the motor.
    """
    # Remove when these have been figured out
    low_limit_switch = Component(FakeSignal)
    high_limit_switch = Component(FakeSignal)
    direction_of_travel = Component(FakeSignal)

    power = Component(EpicsSignal, ".CNEN")
    retries = Component(EpicsSignalRO, ".RCNT")
    retries_max = Component(EpicsSignal, ".RTRY")
    retries_deadband = Component(EpicsSignal, ".RDBD")
    axis_status = Component(EpicsSignalRO, ":AXIS_STATUS")
    axis_fault = Component(EpicsSignalRO, ":AXIS_FAULT")
    clear_error = Component(EpicsSignal, ":CLEAR")
    config = Component(EpicsSignal, ":CONFIG")
    zero_all_proc = Component(EpicsSignal, ".ZERO_P.PROC")
    home_forward = Component(EpicsSignal, ".HOMF")
    home_reverse = Component(EpicsSignal, ".HOMR")
    dial = Component(EpicsSignalRO, ".DRBV")

    def __init__(self, prefix, desc=None, *args, **kwargs):
        self.desc = desc
        super().__init__(prefix, *args, **kwargs)
        self.configuration_attrs.append("power")
        if self.desc is None:
            self.desc = self.name

    def _status_print(self, status, msg=None, ret_status=False, print_set=True):
        """
        Internal method that optionally returns the status object and optionally
        prints a message about the set. If a message is passed but print_set is
        False then the message is logged at the debug level.

        Parameters
        ----------
        status : StatusObject
            The inputted status object.
        
        msg : str or None, optional
            Message to print if print_set is True.

        ret_status : bool, optional
            Return the status object of the set.

        print_move : bool, optional
            Print a short statement about the set.

        Returns
        -------
        Status
            Inputted status object.        
        """
        if msg is not None:
            if print_set:
                logger.info(msg)
            else:
                logger.debug(msg)
        if ret_status:
            return status

    def homf(self, ret_status=False, print_set=True):
        """
        Home the motor forward.

        Parameters
        ----------
        ret_status : bool, optional
            Return the status object of the set.

        print_move : bool, optional
            Print a short statement about the set.
        
        Returns
        -------
        Status : StatusObject
            Status of the set.
        """
        status = self.home_forward.set(1)
        return self._status_print(status, "Homing '{0}' forward.".format(
            self.desc, print_set=print_set))

    def homr(self, ret_status=False, print_set=True):
        """
        Home the motor in reverse.
        
        Parameters
        ----------
        ret_status : bool, optional
            Return the status object of the set.

        print_move : bool, optional
            Print a short statement about the set.

        Returns
        -------
        Status : StatusObject
            Status of the set.
        """
        status = self.home_reverse.set(1)
        return self._status_print(status, "Homing '{0}' in reverse.".format(
            self.desc, print_set=print_set))

    def move(self, position, wait=False, check_status=True, ret_status=True, 
             print_move=False, *args, **kwargs):
        """
        Move to a specified position, optionally waiting for motion to
        complete.

        Parameters
        ----------
        position
            Position to move to.

        wait : bool, optional
            Wait for the motor to complete the motion.

        check_status : bool, optional
            Check if the motors are in a valid state to move.

        ret_status : bool, optional
            Return the status object of the move.

        print_move : bool, optional
            Print a short statement about the move.

        moved_cb : callable
            Call this callback when movement has finished. This callback must
            accept one keyword argument: 'obj' which will be set to this
            positioner instance.

        timeout : float, optional
            Maximum time to wait for the motion. If None, the default timeout
            for this positioner is used.

        Returns
        -------
        status : MoveStatus        
            Status object for the move.
        
        Raises
        ------
        TimeoutError
            When motion takes longer than `timeout`
        
        ValueError
            On invalid positions
        
        RuntimeError
            If motion fails other than timing out
        """
        try:
            # Check the motor status
            if check_status:
                self.check_status(position)
            status =  super().move(position, wait=wait, *args, **kwargs)

            # Notify the user that a motor has completed or the command is sent
            if print_move:
                if wait:
                    logger.info("Move completed for '{0}'.".format(self.desc))
                else:
                    logger.info("Move command sent to '{0}'.".format(self.desc))

            # Check if a status object is desired
            if ret_status:
                return status

        # If keyboard interrupted, make sure to stop the motor
        except KeyboardInterrupt:
            self.stop()
            logger.info("Motor '{0}' stopped by keyboard interrupt".format(
                self.desc))
            
    def move_rel(self, rel_position, *args, **kwargs):
        """
        Move relative to the current position, optionally waiting for motion to
        complete.

        Parameters
        ----------
        rel_position
            Relative position to move to

        wait : bool, optional
            Wait for the motor to complete the motion.

        check_status : bool, optional
            Check if the motors are in a valid state to move.

        ret_status : bool, optional
            Return the status object of the move.

        print_move : bool, optional
            Print a short statement about the move.

        moved_cb : callable
            Call this callback when movement has finished. This callback must
            accept one keyword argument: 'obj' which will be set to this
            positioner instance.

        timeout : float, optional
            Maximum time to wait for the motion. If None, the default timeout
            for this positioner is used.

        Returns
        -------
        status : MoveStatus        
            Status object for the move.
        
        Raises
        ------
        TimeoutError
            When motion takes longer than `timeout`
        
        ValueError
            On invalid positions
        
        RuntimeError
            If motion fails other than timing out        
        """
        return self.move(rel_position + self.position, *args, **kwargs)

    def mv(self, position, wait=True, ret_status=False, print_move=True, 
           *args, **kwargs):
        """
        Move to a specified position, optionally waiting for motion to
        complete. mv() is different from move() by catching all the common
        exceptions that this motor can raise and just raises a logger
        warning. Therefore if building higher level functionality, do not
        use this method and use move() instead otherwise none of these
        exceptions will propagate to it.

        Parameters
        ----------
        position
            Position to move to.

        wait : bool, optional
            Wait for the motor to complete the motion.

        check_status : bool, optional
            Check if the motors are in a valid state to move.

        ret_status : bool, optional
            Return the status object of the move.

        print_move : bool, optional
            Print a short statement about the move.

        Exceptions Caught
        -----------------
        LimitError
            Error raised when the inputted position is beyond the soft limits.
        
        MotorDisabled
            Error raised if the motor is disabled and move is requested.

        MotorFaulted
            Error raised if the motor is disabled and the move is requested.

        Returns
        -------
        status : MoveStatus        
            Status object for the move.
        """
        try:
            return self.move(position, wait=wait, ret_status=ret_status, 
                             print_move=print_move, *args, **kwargs)

        # Catch all the common motor exceptions        
        except LimitError:
            logger.warning("Requested move '{0}' is outside the soft limits "
                           "{1}.".format(position, self.limits))
        except MotorDisabled:
            logger.warning("Cannot move - motor is currently disabled. Try "
                           "running 'motor.enable()'.")
        except MotorFaulted:
            logger.warning("Cannot move - motor is currently faulted. Try "
                           "running 'motor.clear()'.")

    def mvr(self, rel_position, wait=True, ret_status=False, print_move=True, 
            *args, **kwargs):
        """
        Move relative to the current position, optionally waiting for motion to
        complete. Catches all the same exceptions that mv() does. If a relative
        move is needed for higher level functions use move_rel() instead.

        Parameters
        ----------
        rel_position
            Relative position to move to.

        wait : bool, optional
            Wait for the motor to complete the motion.

        check_status : bool, optional
            Check if the motors are in a valid state to move.

        ret_status : bool, optional
            Return the status object of the move.

        print_move : bool, optional
            Print a short statement about the move.

        Exceptions Caught
        -----------------
        LimitError
            Error raised when the inputted position is beyond the soft limits.
        
        MotorDisabled
            Error raised if the motor is disabled and move is requested.

        MotorFaulted
            Error raised if the motor is disabled and the move is requested.

        Returns
        -------
        status : MoveStatus        
            Status object for the move.
        """
        return self.mv(rel_position + self.position, wait=wait,
                       ret_status=ret_status, print_move=print_move, *args,
                       **kwargs)

    def check_status(self, position, *args, **kwargs):
        """
        Checks the status of the motor to make sure it is ready to move.

        Parameters
        ----------
        position : float
            Position to check for validity.

        Raises
        ------
        MotorDisabled
            If the motor is disabled.
        
        MotorFaulted
            If the motor is faulted.
        """
        if not self.enabled:
            err = "Motor must be enabled before moving."
            logger.error(err)
            raise MotorDisabled(err)

        if self.faulted:
            err = "Motor is currently faulted."
            logger.error(err)
            raise MotorFaulted(err)

        # Check if the move is valid
        self.check_value(position)        
        
    def set_position(self, position_des, print_set=True):
        """
        Sets the current position to be the inputted position by changing the 
        offset.
        
        Parameters
        ----------
        position_des : float
            The desired current position.
        """
        # Print to console or just to the log
        if print_set:
            log_level = logger.info
        else:
            log_level = logger.debug

        
        log_level("'{0}' previous position: {0}, offset: {1}".format(
            self.position, self.offset))
        self.offset += position_des - self.position
        log_level("'{0}' New position: {0}, offset: {1}".format(self.position,
                                                                self.offset))

    def enable(self, ret_status=False, print_set=True):
        """
        Enables the motor power.

        Parameters
        ----------
        ret_status : bool, optional
            Return the status object of the set.

        print_move : bool, optional
            Print a short statement about the set.

        Returns
        -------
        Status
            The status object for setting the power signal.
        """
        status = self.power.set(1)
        return self._status_print(status, "Enabled motor '{0}'.".format(
            self.desc, print_set=print_set))

    def disable(self, ret_status=False, print_set=True):
        """
        Disables the motor power.

        Parameters
        ----------
        ret_status : bool, optional
            Return the status object of the set.

        print_move : bool, optional
            Print a short statement about the set.

        Returns
        -------
        Status
            The status object for setting the power signal.
        """
        status = self.power.set(0)
        return self._status_print(status, "Disabled motor '{0}'.".format(
            self.desc, print_set=print_set))

    @property
    def enabled(self):
        """
        Returns if the motor is curently enabled.

        Returns
        -------
        enabled : bool
            True if the motor is powered, False if not.
        """
        return bool(self.power.value)

    def clear(self, ret_status=False, print_set=True):
        """
        Clears the motor error.

        Parameters
        ----------
        ret_status : bool, optional
            Return the status object of the set.

        print_move : bool, optional
            Print a short statement about the set.

        Returns
        -------
        Status
            The status object for setting the clear_error signal.
        """
        status = self.clear_error.set(1)
        return self._status_print(status, "Cleared motor '{0}'.".format(
            self.desc, print_set=print_set))

    def reconfig(self, ret_status=False, print_set=True):
        """
        Re-configures the motor.

        Parameters
        ----------
        ret_status : bool, optional
            Return the status object of the set.

        print_move : bool, optional
            Print a short statement about the set.

        Returns
        -------
        Status
            The status object for setting the config signal.
        """
        status = self.config.set(1)
        return self._status_print(status, "Reconfigured motor '{0}'.".format(
            self.desc, print_set=print_set))

    @property
    def faulted(self):
        """
        Returns the current fault with the motor.
        
        Returns
        -------
        faulted
            Fault enumeration.
        """
        return bool(self.axis_fault.value)
    
    def zero_all(self, ret_status=False, print_set=True):
        """
        Sets the current position to be the zero position of the motor.

        Parameters
        ----------
        ret_status : bool, optional
            Return the status object of the set.

        print_move : bool, optional
            Print a short statement about the set.

        Returns
        -------
        status : StatusObject        
            Status object for the set.
        """
        status = self.zero_all_proc.set(1)
        return self._status_print(status, "Zeroed motor '{0}'.".format(
            self.desc, print_set=print_set))

    def expert_screen(self, print_msg=True):
        """
        Launches the expert screen for the motor.

        Parameters
        ----------
        print_msg : bool, optional
            Prints that the screen is being launched.
        """
<<<<<<< HEAD
        path = absolute_submodule_path("HXRSnD/screens/motor_expert_screens.sh")
         if print_msg:
             logger.info("Launching expert screen.")        
        os.system("{0} {1} &".format(path, self.prefix))
 
        
=======
        path = absolute_submodule_path("HXRSnD/screens/motor_expert_screen.sh")
        if print_msg:
            logger.info("Launching expert screen.")        
        os.system("{0} {1} {2} &".format(path, p, axis))
>>>>>>> 9fe30f30

    def __call__(self, position, wait=True, ret_status=False, print_move=True,
                 *args, **kwargs):
        """
        Moves the motor to the inputted position. Alias for self.move(position).

        Parameters
        ----------
        position
            Position to move to.

        wait : bool, optional
            Wait for the motor to complete the motion.

        ret_status : bool, optional
            Return the status object of the move.

        print_move : bool, optional
            Print a short statement about the move.

        Returns
        -------
        status : MoveStatus 
            Status object for the move.
        """
        return self.mv(position, wait=wait, ret_status=ret_status,
                       print_move=print_move, *args, **kwargs)
    
    def status(self, status="", offset=0, print_status=True, newline=False, 
               short=False):
        """
        Returns the status of the device.
        
        Parameters
        ----------
        status : str, optional
            The string to append the status to.
            
        offset : int, optional
            Amount to offset each line of the status.

        print_status : bool, optional
            Determines whether the string is printed or returned.

        newline : bool, optional
            Adds a new line to the end of the string.

        Returns
        -------
        status : str
            Status string.
        """
        if short:
            status += "\n{0}{1:<16}|{2:^16.3f}|{3:^16.3f}".format(
                " "*offset, self.desc, self.position, self.dial.value)
        else:
            status += "{0}{1}\n".format(" "*offset, self.desc)
            status += "{0}PV: {1:>25}\n".format(" "*(offset+2), self.prefix)
            status += "{0}Enabled: {1:>20}\n".format(" "*(offset+2), 
                                                     str(self.enabled))
            status += "{0}Faulted: {1:>20}\n".format(" "*(offset+2), 
                                                     str(self.faulted))
            status += "{0}Position: {1:>19}\n".format(" "*(offset+2), 
                                                      np.round(self.wm(), 6))
            status += "{0}Dial: {1:>23}\n".format(" "*(offset+2), 
                                                      np.round(self.dial.value,
                                                               6))
            status += "{0}Limits: {1:>21}\n".format(
                " "*(offset+2), str((int(self.low_limit), 
                                     int(self.high_limit))))

        if newline:
            status += "\n"
        if print_status is True:
            logger.info(status)
        else:
            return status

    def __repr__(self):
        """
        Returns the status of the motor. Alias for status().

        Returns
        -------
        status : str
            Status string.
        """
        return self.status(print_status=False)

class InterlockedAero(AeroBase):
    """
    Linear Aerotech stage that has the additional move check for the pressure
    status.
    """
    # To do the internel pressure check
    _pressure = FormattedComponent(PressureSwitch,
                                   "{self._prefix}:N2:{self._tower}")
    def __init__(self, prefix, *args, **kwargs):
        self._tower = prefix.split(":")[-2]
        self._prefix = ":".join(prefix.split(":")[:2])
        super().__init__(prefix, *args, **kwargs)


    def check_status(self, *args, **kwargs):
        """
        Status check that also checks if the pressure measured by the pressure
        switch is good.
        
        Parameters
        ----------
        position : float
            Position to check for validity.

        Raises
        ------
        MotorDisabled
            If the motor is disabled.
        
        MotorFaulted
            If the motor is faulted.
        """
        if self._pressure.bad:
            err = "Cannot move - Pressure in {0} is bad.".format(self._tower)
            logger.error(err)
            raise BadN2Pressure(err)
        super().check_status(*args, **kwargs)

    def mv(self, position, wait=True, ret_status=False, print_move=True, 
           *args, **kwargs):
        """
        Move to a specified position, optionally waiting for motion to
        complete. mv() is different from move() by catching all the common
        exceptions that this motor can raise and just raises a logger
        warning. Therefore if building higher level functionality, do not
        use this method and use move() instead otherwise none of these
        exceptions will propagate to it.

        Parameters
        ----------
        position
            Position to move to.

        wait : bool, optional
            Wait for the motor to complete the motion.

        check_status : bool, optional
            Check if the motors are in a valid state to move.

        ret_status : bool, optional
            Return the status object of the move.

        print_move : bool, optional
            Print a short statement about the move.

        Exceptions Caught
        -----------------
        LimitError
            Error raised when the inputted position is beyond the soft limits.
        
        MotorDisabled
            Error raised if the motor is disabled and move is requested.

        MotorFaulted
            Error raised if the motor is disabled and the move is requested.

        BadN2Pressure
            Error raised if the pressure in the tower is bad.

        Returns
        -------
        status : MoveStatus        
            Status object for the move.
        """
        try:
            return super().mv(position, wait=wait, ret_status=ret_status, 
                              print_move=print_move, *args, **kwargs)
        # Catch a bad pressure setting.
        except BadN2Pressure:
            logger.warning("Cannot move - pressure in tower {0} is bad.".format(
                self._tower))
            
            
class LinearAero(AeroBase):
    """
    Class for the aerotech linear stage.
    """
    pass


class InterLinearAero(InterlockedAero, LinearAero):
    """
    Class for the interlocked aerotech linear stage.
    """
    pass


class RotationAero(AeroBase):
    """
    Class for the aerotech rotation stage.
    """
    pass


class InterRotationAero(InterlockedAero, RotationAero):
    """
    Class for the interlocked aerotech rotation stage.
    """
    pass

    
class DiodeAero(AeroBase):
    """
    VT50 Micronix Motor of the diodes
    """
    pass<|MERGE_RESOLUTION|>--- conflicted
+++ resolved
@@ -576,20 +576,11 @@
         print_msg : bool, optional
             Prints that the screen is being launched.
         """
-<<<<<<< HEAD
         path = absolute_submodule_path("HXRSnD/screens/motor_expert_screens.sh")
-         if print_msg:
-             logger.info("Launching expert screen.")        
+        if print_msg:
+            logger.info("Launching expert screen.")
         os.system("{0} {1} &".format(path, self.prefix))
  
-        
-=======
-        path = absolute_submodule_path("HXRSnD/screens/motor_expert_screen.sh")
-        if print_msg:
-            logger.info("Launching expert screen.")        
-        os.system("{0} {1} {2} &".format(path, p, axis))
->>>>>>> 9fe30f30
-
     def __call__(self, position, wait=True, ret_status=False, print_move=True,
                  *args, **kwargs):
         """
