--- conflicted
+++ resolved
@@ -237,15 +237,9 @@
         RuntimeError
             If motion fails other than timing out
         """
-<<<<<<< HEAD
-        try:
-            # Check the motor status
-            if check_status:
-                self.check_status()
-=======
         # Check the motor status
-        self.check_status()
->>>>>>> 3ee18814
+        if check_status:
+            self.check_status()
 
         logger.debug("Moving {} to {}".format(self.name, position))
         # Check if the move is valid
